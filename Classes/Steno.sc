--- conflicted
+++ resolved
@@ -1,7 +1,3 @@
-/*
-todo: import sets from the web
-*/
-
 
 Steno {
 
@@ -319,30 +315,18 @@
 	// external interface
 
 	filter { |name, func, multiChannelExpand, update = true, numChannels|
-		numChannels = min(numChannels ? this.numChannels, this.numChannels);
 		this.addSynthDef(name, {
 			var stenoSignal, signalNumChannels;
 			signalNumChannels = min(numChannels ? this.numChannels, this.numChannels);
-			stenoSignal = StenoSignal(numChannels);
-			stenoSignal.filter(func, multiChannelExpand ? expand, numChannels);
+			stenoSignal = StenoSignal(signalNumChannels);
+			stenoSignal.filter(func, multiChannelExpand ? expand, signalNumChannels);
 			stenoSignal.writeToBus;
-			if(verbosity > 0) { ("new filter: \"%\" with % channels\n").postf(name, numChannels) };
+			if(verbosity > 0) { ("new filter: \"%\" with % channels\n").postf(name, signalNumChannels) };
 		}, update);
 	}
 
 	quelle { |name, func, multiChannelExpand, update = true, numChannels|
 
-<<<<<<< HEAD
-		multiChannelExpand = multiChannelExpand ? expand;
-		numChannels = min(numChannels ? this.numChannels, this.numChannels);
-
-		this.addSynthDef(name, { |out, in, mix = 1, synthIndex = 0, nestingDepth = 0|
-			var gate = \gate.kr(1);
-			var env = EnvGate(1.0, gate, doneAction:2);
-			var input = In.ar(in, numChannels);
-			var oldSignal = In.ar(out, numChannels);          // previous signal on bus
-			var controls = (index: synthIndex, depth: nestingDepth, env: env, mix: mix, gate: gate, numChannels: numChannels);
-=======
 		this.addSynthDef(name, {
 			var stenoSignal, signalNumChannels;
 			signalNumChannels = min(numChannels ? this.numChannels, this.numChannels);
@@ -352,25 +336,17 @@
 			if(verbosity > 0) { ("new quelle: \"%\" with % channels\n").postf(name, signalNumChannels) };
 		}, update);
 	}
->>>>>>> 7a0e6eaf
 
 	// TODO: shapes etc.
 	struktur { |name, func, multiChannelExpand, update = true, numChannels|
 
-<<<<<<< HEAD
-			output = XFade2.ar(oldSignal, output + oldSignal, (mix * env) * 2 - 1);
-			ReplaceOut.ar(out, output); // can't use Out here, because in can be different than out
-			if(verbosity > 0) { ("new source synth def: \"%\" with % channels\n").postf(name, output.size) };
-=======
-		numChannels = min(numChannels ? this.numChannels, this.numChannels);
 		this.addSynthDef(name, {
 			var stenoSignal, signalNumChannels;
 			signalNumChannels = min(numChannels ? this.numChannels, this.numChannels);
-			stenoSignal = StenoSignal(numChannels, multiChannelExpand);
+			stenoSignal = StenoSignal(signalNumChannels, multiChannelExpand);
 			func.value(stenoSignal.input, stenoSignal); // pass the signal object here, so func can use it
 			stenoSignal.writeToBus;
-			if(verbosity > 0) { ("new struktur: \"%\" with % channels\n").postf(name, numChannels) };
->>>>>>> 7a0e6eaf
+			if(verbosity > 0) { ("new struktur: \"%\" with % channels\n").postf(name, signalNumChannels) };
 		}, update);
 	}
 
@@ -670,11 +646,8 @@
 
 	*defaultPreProcessor {
 		^#{ |str, steno|
-<<<<<<< HEAD
+
 			var newStr = str.class.new, doResend = false, currentClump = str.class.new, hasGap = false;
-=======
-			var newStr = str.class.new, doResend = false, currentClump = str.class.new, hasGap = false, char;
->>>>>>> 7a0e6eaf
 
 			if(str.isNil) {
 				str = steno.cmdLine ? str.class.new; doResend = true;
@@ -683,15 +656,12 @@
 				str = str.replace("\n", " ");
 			};
 
-<<<<<<< HEAD
-=======
 			// strip trailing whitespace
 			if(str.notEmpty) {
 				while { str[0].isSpace } { str = str.drop(1) };
 				while { str[str.size - 1].isSpace } { str = str.drop(-1) };
 			};
 
->>>>>>> 7a0e6eaf
 			// bring the string into regular form: if it has a gap on the top level ...
 			str = str.doBrackets({ |token, i, scope, outerScope, scopeStack|
 				if(token.isSpace and: { scopeStack.isEmpty }) {
@@ -864,18 +834,11 @@
 				// if serial, link to previous
 				// if parallel, link to top.
 
-<<<<<<< HEAD
-			if(scope[\modus] == \parallel) {
-				scope[\upLinks] = scope[\upLinks].add(i);
-			} {
-				scope[\prevNode] = i;
-=======
 				switch(scope[\modus],
 					\parallel, { scope[\upLinks] = scope[\upLinks].add(i) },
 					\stack, { scope[\upLinks] = scope[\upLinks].add(i) },
 					{ scope[\prevNode] = i }
 				);
->>>>>>> 7a0e6eaf
 			};
 
 			// switch modus
